--- conflicted
+++ resolved
@@ -39,19 +39,12 @@
 orbs:
   win: circleci/windows@5.0.0
 
-<<<<<<< HEAD
-windows_steps: &windows_steps
-  executor:
-    name: win/default
-    shell: bash.exe
-  working_directory: C:\Users\circleci\project\hexbytes
-=======
 windows-wheel-steps:
   windows-wheel-setup: &windows-wheel-setup
     executor:
       name: win/default
       shell: bash.exe
-    working_directory: C:\Users\circleci\project\<REPO_NAME>
+    working_directory: C:\Users\circleci\project\hexbytes
     environment:
       TOXENV: windows-wheel
   restore-cache-step: &restore-cache-step
@@ -91,11 +84,10 @@
       paths:
         - .tox
       key: cache-v1-{{ arch }}-{{ .Environment.CIRCLE_JOB }}-{{ checksum "setup.py" }}-{{ checksum "tox.ini" }}
-        
+
 docs: &docs
   docker:
     - image: common
->>>>>>> bdd1a342
   steps:
     - run:
         name: install latexpdf dependencies
