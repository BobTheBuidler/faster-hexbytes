version: 2.1

# heavily inspired by https://raw.githubusercontent.com/pinax/pinax-wiki/6bd2a99ab6f702e300d708532a6d1d9aa638b9f8/.circleci/config.yml

common: &common
  working_directory: ~/repo
  steps:
    - checkout
    - run:
        name: merge pull request base
        command: ./.circleci/merge_pr.sh
    - run:
        name: merge pull request base (2nd try)
        command: ./.circleci/merge_pr.sh
        when: on_fail
    - run:
        name: merge pull request base (3rd try)
        command: ./.circleci/merge_pr.sh
        when: on_fail
    - restore_cache:
        keys:
          - cache-v1-{{ arch }}-{{ .Environment.CIRCLE_JOB }}-{{ checksum "setup.py" }}-{{ checksum "tox.ini" }}
    - run:
        name: install dependencies
        command: |
          python -m pip install --upgrade pip
          python -m pip install tox
    - run:
        name: run tox
        command: python -m tox run -r
    - save_cache:
        paths:
          - .hypothesis
          - .tox
          - ~/.cache/pip
          - ~/.local
        key: cache-v1-{{ arch }}-{{ .Environment.CIRCLE_JOB }}-{{ checksum "setup.py" }}-{{ checksum "tox.ini" }}

orbs:
  win: circleci/windows@5.0.0

windows-wheel-steps:
  windows-wheel-setup: &windows-wheel-setup
    executor:
      name: win/default
      shell: bash.exe
    working_directory: C:\Users\circleci\project\hexbytes
    environment:
      TOXENV: windows-wheel
  restore-cache-step: &restore-cache-step
    restore_cache:
      keys:
        - cache-v1-{{ arch }}-{{ .Environment.CIRCLE_JOB }}-{{ checksum "setup.py" }}-{{ checksum "tox.ini" }}
  install-pyenv-step: &install-pyenv-step
    run:
      name: install pyenv
      command: |
        pip install pyenv-win --target $HOME/.pyenv
        echo 'export PYENV="$HOME/.pyenv/pyenv-win/"' >> $BASH_ENV
        echo 'export PYENV_ROOT="$HOME/.pyenv/pyenv-win/"' >> $BASH_ENV
        echo 'export PYENV_USERPROFILE="$HOME/.pyenv/pyenv-win/"' >> $BASH_ENV
        echo 'export PATH="$PATH:$HOME/.pyenv/pyenv-win/bin"' >> $BASH_ENV
        echo 'export PATH="$PATH:$HOME/.pyenv/pyenv-win/shims"' >> $BASH_ENV
        source $BASH_ENV
        pyenv update
  install-latest-python-step: &install-latest-python-step
    run:
      name: install latest python version and tox
      command: |
        LATEST_VERSION=$(pyenv install --list | grep -E "${MINOR_VERSION}\.[0-9]+$" | tail -1)
        echo "installing python version $LATEST_VERSION"
        pyenv install $LATEST_VERSION
        pyenv global $LATEST_VERSION
        python3 -m pip install --upgrade pip
        python3 -m pip install tox
  run-tox-step: &run-tox-step
    run:
      name: run tox
      command: |
        echo 'running tox with' $(python3 --version)
        python3 -m tox run -r
  save-cache-step: &save-cache-step
    save_cache:
      paths:
        - .tox
      key: cache-v1-{{ arch }}-{{ .Environment.CIRCLE_JOB }}-{{ checksum "setup.py" }}-{{ checksum "tox.ini" }}

docs: &docs
  working_directory: ~/repo
  steps:
    - checkout
    - restore_cache:
        keys:
          - cache-v1-{{ arch }}-{{ .Environment.CIRCLE_JOB }}-{{ checksum "setup.py" }}-{{ checksum "tox.ini" }}
    - run:
        name: install dependencies
        command: |
          python -m pip install --upgrade pip
          python -m pip install tox
    - run:
        name: install latexpdf dependencies
        command: |
          sudo apt-get update
<<<<<<< HEAD
          sudo apt-get install latexmk tex-gyre texlive-fonts-extra
    - run:
        name: run tox
        command: python -m tox run -r
=======
          sudo apt-get install latexmk tex-gyre texlive-fonts-extra texlive-xetex xindy
    - run:
        name: run tox
        command: python -m tox run -r
    - store_artifacts:
          path: /home/circleci/repo/docs/_build
>>>>>>> 4be68af0
    - save_cache:
        paths:
          - .tox
          - ~/.cache/pip
          - ~/.local
        key: cache-v1-{{ arch }}-{{ .Environment.CIRCLE_JOB }}-{{ checksum "setup.py" }}-{{ checksum "tox.ini" }}
  resource_class: xlarge

jobs:
  docs:
    <<: *docs
    docker:
      - image: cimg/python:3.10
        environment:
          TOXENV: docs

  py38-core:
    <<: *common
    docker:
      - image: cimg/python:3.8
        environment:
          TOXENV: py38-core
  py39-core:
    <<: *common
    docker:
      - image: cimg/python:3.9
        environment:
          TOXENV: py39-core
  py310-core:
    <<: *common
    docker:
      - image: cimg/python:3.10
        environment:
          TOXENV: py310-core
  py311-core:
    <<: *common
    docker:
      - image: cimg/python:3.11
        environment:
          TOXENV: py311-core
  py312-core:
    <<: *common
    docker:
      - image: cimg/python:3.12
        environment:
          TOXENV: py312-core
  py313-core:
    <<: *common
    docker:
      - image: cimg/python:3.13
        environment:
          TOXENV: py313-core

  py38-lint:
    <<: *common
    docker:
      - image: cimg/python:3.8
        environment:
          TOXENV: py38-lint
  py39-lint:
    <<: *common
    docker:
      - image: cimg/python:3.9
        environment:
          TOXENV: py39-lint
  py310-lint:
    <<: *common
    docker:
      - image: cimg/python:3.10
        environment:
          TOXENV: py310-lint
  py311-lint:
    <<: *common
    docker:
      - image: cimg/python:3.11
        environment:
          TOXENV: py311-lint
  py312-lint:
    <<: *common
    docker:
      - image: cimg/python:3.12
        environment:
          TOXENV: py312-lint
  py313-lint:
    <<: *common
    docker:
      - image: cimg/python:3.13
        environment:
          TOXENV: py313-lint

  py38-wheel:
    <<: *common
    docker:
      - image: cimg/python:3.8
        environment:
          TOXENV: py38-wheel
  py39-wheel:
    <<: *common
    docker:
      - image: cimg/python:3.9
        environment:
          TOXENV: py39-wheel
  py310-wheel:
    <<: *common
    docker:
      - image: cimg/python:3.10
        environment:
          TOXENV: py310-wheel
  py311-wheel:
    <<: *common
    docker:
      - image: cimg/python:3.11
        environment:
          TOXENV: py311-wheel
  py312-wheel:
    <<: *common
    docker:
      - image: cimg/python:3.12
        environment:
          TOXENV: py312-wheel
  py313-wheel:
    <<: *common
    docker:
      - image: cimg/python:3.13
        environment:
          TOXENV: py313-wheel

  py311-windows-wheel:
    <<: *windows-wheel-setup
    steps:
      - checkout
      - <<: *restore-cache-step
      - <<: *install-pyenv-step
      - run:
          name: set minor version
          command: echo "export MINOR_VERSION='3.11'" >> $BASH_ENV
      - <<: *install-latest-python-step
      - <<: *run-tox-step
      - <<: *save-cache-step

  py312-windows-wheel:
    <<: *windows-wheel-setup
    steps:
      - checkout
      - <<: *restore-cache-step
      - <<: *install-pyenv-step
      - run:
          name: set minor version
          command: echo "export MINOR_VERSION='3.12'" >> $BASH_ENV
      - <<: *install-latest-python-step
      - <<: *run-tox-step
      - <<: *save-cache-step

  py313-windows-wheel:
    <<: *windows-wheel-setup
    steps:
      - checkout
      - <<: *restore-cache-step
      - <<: *install-pyenv-step
      - run:
          name: set minor version
          command: echo "export MINOR_VERSION='3.13'" >> $BASH_ENV
      - <<: *install-latest-python-step
      - <<: *run-tox-step
      - <<: *save-cache-step

define: &all_jobs
  - docs
  - py38-core
  - py39-core
  - py310-core
  - py311-core
  - py312-core
  - py313-core
  - py38-lint
  - py39-lint
  - py310-lint
  - py311-lint
  - py312-lint
  - py313-lint
  - py38-wheel
  - py39-wheel
  - py310-wheel
  - py311-wheel
  - py312-wheel
  - py313-wheel
  - py311-windows-wheel
  - py312-windows-wheel
  - py313-windows-wheel

workflows:
  version: 2
  test:
    jobs: *all_jobs
  nightly:
    triggers:
      - schedule:
          # Weekdays 12:00p UTC
          cron: "0 12 * * 1,2,3,4,5"
          filters:
            branches:
              only:
                - main
    jobs: *all_jobs<|MERGE_RESOLUTION|>--- conflicted
+++ resolved
@@ -101,19 +101,12 @@
         name: install latexpdf dependencies
         command: |
           sudo apt-get update
-<<<<<<< HEAD
-          sudo apt-get install latexmk tex-gyre texlive-fonts-extra
-    - run:
-        name: run tox
-        command: python -m tox run -r
-=======
           sudo apt-get install latexmk tex-gyre texlive-fonts-extra texlive-xetex xindy
     - run:
         name: run tox
         command: python -m tox run -r
     - store_artifacts:
           path: /home/circleci/repo/docs/_build
->>>>>>> 4be68af0
     - save_cache:
         paths:
           - .tox
