--- conflicted
+++ resolved
@@ -8,12 +8,6 @@
   steps:
     - checkout
     - run:
-<<<<<<< HEAD
-        name: checkout fixtures submodule
-        command: git submodule update --init --recursive
-    - run:
-=======
->>>>>>> 81af1b64
         name: merge pull request base
         command: ./.circleci/merge_pr.sh
     - run:
@@ -56,16 +50,6 @@
       - image: circleci/python:3.6
         environment:
           TOXENV: lint
-<<<<<<< HEAD
-
-  py35-core:
-    <<: *common
-    docker:
-      - image: circleci/python:3.5
-        environment:
-          TOXENV: py35-core
-=======
->>>>>>> 81af1b64
   py36-core:
     <<: *common
     docker:
@@ -78,13 +62,6 @@
       - image: circleci/python:3.7
         environment:
           TOXENV: py37-core
-  pypy3-core:
-    <<: *common
-    docker:
-      - image: pypy:3-5.8.0
-        environment:
-          TOXENV: pypy3-core
-
 
 workflows:
   version: 2
@@ -93,11 +70,5 @@
       - doctest
 
       - lint
-<<<<<<< HEAD
-
-      - py35-core
-=======
->>>>>>> 81af1b64
       - py36-core
-      - py37-core
-      - pypy3-core+      - py37-core