[tool.autoflake]
exclude = "__init__.py"
remove_all_unused_imports = true

[tool.isort]
combine_as_imports = true
extra_standard_library = "pytest"
force_grid_wrap = 1
force_sort_within_sections = true
<<<<<<< HEAD
known_third_party = "hypothesis,pytest"
known_first_party = "hexbytes"
=======
force_to_top = "pytest"
honor_noqa = true
known_first_party = "<MODULE_NAME>"
known_third_party = "hypothesis"
>>>>>>> 4be68af0
multi_line_output = 3
profile = "black"
use_parentheses = true

[tool.mypy]
check_untyped_defs = true
disallow_any_generics = true
disallow_incomplete_defs = true
disallow_subclassing_any = true
disallow_untyped_calls = true
disallow_untyped_decorators = true
disallow_untyped_defs = true
ignore_missing_imports = true
strict_equality = true
strict_optional = true
warn_redundant_casts = true
warn_return_any = true
warn_unused_configs = true
warn_unused_ignores = true


[tool.pydocstyle]
# All error codes found here:
# http://www.pydocstyle.org/en/3.0.0/error_codes.html
#
# Ignored:
# D1 - Missing docstring error codes
#
# Selected:
# D2 - Whitespace error codes
# D3 - Quote error codes
# D4 - Content related error codes
select = "D2,D3,D4"

# Extra ignores:
# D200 - One-line docstring should fit on one line with quotes
# D203 - 1 blank line required before class docstring
# D204 - 1 blank line required after class docstring
# D205 - 1 blank line required between summary line and description
# D212 - Multi-line docstring summary should start at the first line
# D302 - Use u""" for Unicode docstrings
# D400 - First line should end with a period
# D401 - First line should be in imperative mood
# D412 - No blank lines allowed between a section header and its content
# D415 - First line should end with a period, question mark, or exclamation point
add-ignore = "D200,D203,D204,D205,D212,D302,D400,D401,D412,D415"

# Explanation:
# D400 - Enabling this error code seems to make it a requirement that the first
# sentence in a docstring is not split across two lines.  It also makes it a
# requirement that no docstring can have a multi-sentence description without a
# summary line.  Neither one of those requirements seem appropriate.

[tool.pytest.ini_options]
addopts = "-v --showlocals --durations 10"
log_date_format = "%m-%d %H:%M:%S"
log_format = "%(levelname)8s  %(asctime)s  %(filename)20s  %(message)s"
xfail_strict = true

[tool.towncrier]
<<<<<<< HEAD
# Read https://github.com/ethereum/hexbytes/blob/main/newsfragments/README.md for instructions
package = "hexbytes"
filename = "docs/release_notes.rst"
directory = "newsfragments"
underlines = ["-", "~", "^"]
title_format = "hexbytes v{version} ({project_date})"
issue_format = "`#{issue} <https://github.com/ethereum/hexbytes/issues/{issue}>`__"
=======
# Read https://github.com/ethereum/<REPO_NAME>/blob/main/newsfragments/README.md for instructions
directory = "newsfragments"
filename = "docs/release_notes.rst"
issue_format = "`#{issue} <https://github.com/ethereum/<REPO_NAME>/issues/{issue}>`__"
package = "<MODULE_NAME>"
title_format = "<REPO_NAME> v{version} ({project_date})"
underlines = ["-", "~", "^"]
>>>>>>> 4be68af0

[[tool.towncrier.type]]
directory = "breaking"
name = "Breaking Changes"
showcontent = true

[[tool.towncrier.type]]
directory = "bugfix"
name = "Bugfixes"
showcontent = true

[[tool.towncrier.type]]
directory = "deprecation"
name = "Deprecations"
showcontent = true

[[tool.towncrier.type]]
directory = "docs"
name = "Improved Documentation"
showcontent = true

[[tool.towncrier.type]]
directory = "feature"
name = "Features"
showcontent = true

[[tool.towncrier.type]]
directory = "internal"
name = "Internal Changes - for hexbytes Contributors"
showcontent = true

[[tool.towncrier.type]]
directory = "misc"
name = "Miscellaneous Changes"
showcontent = false

[[tool.towncrier.type]]
directory = "performance"
name = "Performance Improvements"
showcontent = true

[[tool.towncrier.type]]
directory = "removal"
name = "Removals"
showcontent = true

[tool.bumpversion]
<<<<<<< HEAD
current_version = "1.2.1"
=======
current_version = "0.1.0-alpha.0"
>>>>>>> 4be68af0
parse = """
    (?P<major>\\d+)
    \\.(?P<minor>\\d+)
    \\.(?P<patch>\\d+)
		(-
			(?P<stage>[^.]*)
			\\.(?P<devnum>\\d+)
		)?
"""
serialize = [
	"{major}.{minor}.{patch}-{stage}.{devnum}",
	"{major}.{minor}.{patch}",
]
search = "{current_version}"
replace = "{new_version}"
regex = false
ignore_missing_version = false
tag = true
sign_tags = true
tag_name = "v{new_version}"
tag_message = "Bump version: {current_version} → {new_version}"
allow_dirty = false
commit = true
message = "Bump version: {current_version} → {new_version}"

[tool.bumpversion.parts.stage]
optional_value = "stable"
first_value = "stable"
values = [
	"alpha",
	"beta",
	"stable",
]

[tool.bumpversion.part.devnum]

[[tool.bumpversion.files]]
filename = "setup.py"
search = "version=\"{current_version}\""
replace = "version=\"{new_version}\""<|MERGE_RESOLUTION|>--- conflicted
+++ resolved
@@ -7,15 +7,10 @@
 extra_standard_library = "pytest"
 force_grid_wrap = 1
 force_sort_within_sections = true
-<<<<<<< HEAD
-known_third_party = "hypothesis,pytest"
-known_first_party = "hexbytes"
-=======
 force_to_top = "pytest"
 honor_noqa = true
-known_first_party = "<MODULE_NAME>"
+known_first_party = "hexbytes"
 known_third_party = "hypothesis"
->>>>>>> 4be68af0
 multi_line_output = 3
 profile = "black"
 use_parentheses = true
@@ -76,15 +71,6 @@
 xfail_strict = true
 
 [tool.towncrier]
-<<<<<<< HEAD
-# Read https://github.com/ethereum/hexbytes/blob/main/newsfragments/README.md for instructions
-package = "hexbytes"
-filename = "docs/release_notes.rst"
-directory = "newsfragments"
-underlines = ["-", "~", "^"]
-title_format = "hexbytes v{version} ({project_date})"
-issue_format = "`#{issue} <https://github.com/ethereum/hexbytes/issues/{issue}>`__"
-=======
 # Read https://github.com/ethereum/<REPO_NAME>/blob/main/newsfragments/README.md for instructions
 directory = "newsfragments"
 filename = "docs/release_notes.rst"
@@ -92,7 +78,6 @@
 package = "<MODULE_NAME>"
 title_format = "<REPO_NAME> v{version} ({project_date})"
 underlines = ["-", "~", "^"]
->>>>>>> 4be68af0
 
 [[tool.towncrier.type]]
 directory = "breaking"
@@ -140,11 +125,7 @@
 showcontent = true
 
 [tool.bumpversion]
-<<<<<<< HEAD
 current_version = "1.2.1"
-=======
-current_version = "0.1.0-alpha.0"
->>>>>>> 4be68af0
 parse = """
     (?P<major>\\d+)
     \\.(?P<minor>\\d+)
