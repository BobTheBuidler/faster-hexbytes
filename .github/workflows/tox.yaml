--- conflicted
+++ resolved
@@ -77,12 +77,8 @@
         
       # All other builds (64-bit Linux, 32-bit and 64-bit Windows)
       - name: Set up Python
-<<<<<<< HEAD
         if: ${{ matrix.os != 'macos-latest' && env.IS_UBUNTU_32BIT != 'true' }}
-        uses: actions/setup-python@v5
-=======
         uses: actions/setup-python@v6
->>>>>>> 6682f795
         with:
           python-version: ${{ matrix.python-version }}
           architecture: ${{ matrix.architecture }}
