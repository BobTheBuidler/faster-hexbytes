name: CodSpeed Benchmarks

on:
  pull_request:
    branches: [master]
    paths:
      - '**.py'
      - '.github/workflows/codspeed.yaml'
      - 'pyproject.toml'
      - 'setup.py'
  push:
    branches: [master]
    paths:
      - '**.py'
      - '.github/workflows/codspeed.yaml'
      - 'pyproject.toml'
      - 'setup.py'
  workflow_dispatch:

concurrency:
  group: ${{ github.workflow }}-${{ github.ref }}
  cancel-in-progress: ${{ !(github.event_name == 'push' && github.ref == 'refs/heads/master') }}

jobs:
  benchmark:
    name: Run CodSpeed Benchmarks
    runs-on: ubuntu-latest
    steps:
<<<<<<< HEAD
      - name: Build wheel
        uses: BobTheBuidler/mypycify@master
=======
      - uses: actions/checkout@v6
      
      - name: Set up Python
        uses: actions/setup-python@v6
>>>>>>> 409b852e
        with:
          hash-key: |
            **/*.py
            pyproject.toml
          pip-cache-dependency-path: |
            setup.py
            pyproject.toml
            
      - name: Cache .mypy_cache
        uses: actions/cache@v5
        with:
          path: .mypy_cache
          key: mypy-cache-${{ runner.os }}-x64-${{ hashFiles('**/*.py', 'pyproject.toml') }}
          
      - name: Install dependencies
        run: |
          python -m pip install --upgrade pip
          pip install .[codspeed]
          
      - name: Remove Python files from test env
        run: rm -r faster_hexbytes
        
      - name: Run CodSpeed
        uses: CodSpeedHQ/action@v4
        with:
          mode: instrumentation
          run: pytest --codspeed -k "test_faster_" benchmarks/<|MERGE_RESOLUTION|>--- conflicted
+++ resolved
@@ -26,15 +26,8 @@
     name: Run CodSpeed Benchmarks
     runs-on: ubuntu-latest
     steps:
-<<<<<<< HEAD
       - name: Build wheel
-        uses: BobTheBuidler/mypycify@master
-=======
-      - uses: actions/checkout@v6
-      
-      - name: Set up Python
-        uses: actions/setup-python@v6
->>>>>>> 409b852e
+        uses: BobTheBuidler/mypycify@v0.2.6
         with:
           hash-key: |
             **/*.py
