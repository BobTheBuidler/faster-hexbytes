--- conflicted
+++ resolved
@@ -11,11 +11,7 @@
 
 - [ ] Add or update documentation related to these changes
 
-<<<<<<< HEAD
-- \[ \] Add entry to the [release notes](https://github.com/ethereum/hexbytes/blob/master/newsfragments/README.md)
-=======
-- [ ] Add entry to the [release notes](https://github.com/ethereum/<REPO_NAME>/blob/main/newsfragments/README.md)
->>>>>>> 885bef7b
+- [ ] Add entry to the [release notes](https://github.com/ethereum/hexbytes/blob/master/newsfragments/README.md)
 
 #### Cute Animal Picture
 
