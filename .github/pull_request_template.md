--- conflicted
+++ resolved
@@ -11,11 +11,7 @@
 
 - \[ \] Add or update documentation related to these changes
 
-<<<<<<< HEAD
-- \[ \] Add entry to the [release notes](https://github.com/ethereum/web3.py/blob/master/newsfragments/README.md)
-=======
-- \[ \] Add entry to the [release notes](https://github.com/ethereum/<REPO_NAME>/blob/main/newsfragments/README.md)
->>>>>>> 2ed5fba2
+- \[ \] Add entry to the [release notes](https://github.com/ethereum/hexbytes/blob/master/newsfragments/README.md)
 
 #### Cute Animal Picture
 
