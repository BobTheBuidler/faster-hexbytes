.PHONY: clean-pyc clean-build docs

help:
	@echo "clean-build - remove build artifacts"
	@echo "clean-pyc - remove Python file artifacts"
	@echo "lint - check style with flake8"
	@echo "test - run tests quickly with the default Python"
	@echo "testall - run tests on every Python version with tox"
	@echo "release - package and upload a release"
	@echo "dist - package"

clean: clean-build clean-pyc

clean-build:
	rm -fr build/
	rm -fr dist/
	rm -fr *.egg-info

clean-pyc:
	find . -name '*.pyc' -exec rm -f {} +
	find . -name '*.pyo' -exec rm -f {} +
	find . -name '*~' -exec rm -f {} +

lint:
	tox -elint

lint-roll:
<<<<<<< HEAD
	isort --recursive hexbytes tests
=======
	isort --recursive <MODULE_NAME> tests
>>>>>>> 974fae3a
	$(MAKE) lint

test:
	py.test tests

test-all:
	tox

build-docs:
	sphinx-apidoc -o docs/ . setup.py "*conftest*"
	$(MAKE) -C docs clean
	$(MAKE) -C docs html
	$(MAKE) -C docs doctest

docs: build-docs
	open docs/_build/html/index.html

linux-docs: build-docs
	xdg-open docs/_build/html/index.html

release: clean
	CURRENT_SIGN_SETTING=$(git config commit.gpgSign)
	git config commit.gpgSign true
	bumpversion $(bump)
	git push && git push --tags
	python setup.py sdist bdist_wheel upload
	git config commit.gpgSign "$(CURRENT_SIGN_SETTING)"

dist: clean
	python setup.py sdist bdist_wheel
	ls -l dist<|MERGE_RESOLUTION|>--- conflicted
+++ resolved
@@ -25,11 +25,7 @@
 	tox -elint
 
 lint-roll:
-<<<<<<< HEAD
 	isort --recursive hexbytes tests
-=======
-	isort --recursive <MODULE_NAME> tests
->>>>>>> 974fae3a
 	$(MAKE) lint
 
 test:
