--- conflicted
+++ resolved
@@ -64,11 +64,7 @@
     zip_safe=False,
     keywords='ethereum',
     packages=find_packages(exclude=["tests", "tests.*"]),
-<<<<<<< HEAD
     package_data={'hexbytes': ['py.typed']},
-=======
-    package_data={'<MODULE_NAME>': ['py.typed']},
->>>>>>> 08079407
     classifiers=[
         'Development Status :: 5 - Production/Stable',
         'Intended Audience :: Developers',
