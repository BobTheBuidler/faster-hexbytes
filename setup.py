--- conflicted
+++ resolved
@@ -48,15 +48,8 @@
     author_email="snakecharmers@ethereum.org",
     url="https://github.com/ethereum/hexbytes",
     include_package_data=True,
-<<<<<<< HEAD
     install_requires=[],
-    python_requires=">=3.7, <4",
-=======
-    install_requires=[
-        "eth-utils>=2",
-    ],
     python_requires=">=3.8, <4",
->>>>>>> 885bef7b
     extras_require=extras_require,
     py_modules=["hexbytes"],
     license="MIT",
