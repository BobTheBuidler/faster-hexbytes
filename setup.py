#!/usr/bin/env python
# -*- coding: utf-8 -*-
from setuptools import (
    setup,
    find_packages,
)

extras_require = {
    'test': [
<<<<<<< HEAD
        "pytest>=3.6.0",
=======
        "pytest==3.3.2",
        "pytest-xdist",
>>>>>>> 81af1b64
        "tox>=2.9.1,<3",
        "hypothesis>=3.44.24,<4",
        "eth-hash[pycryptodome]",
    ],
    'lint': [
        "flake8==3.4.1",
        "isort>=4.2.15,<5",
<<<<<<< HEAD
        "mypy==0.641",
=======
        "mypy==0.701",
        "pydocstyle>=3.0.0,<4",
>>>>>>> 81af1b64
    ],
    'doc': [
        "Sphinx>=1.6.5,<2",
        "sphinx_rtd_theme>=0.1.9",
    ],
    'dev': [
        "bumpversion>=0.5.3,<1",
        "pytest-watch>=4.1.0,<5",
        "wheel",
        "twine",
        "ipython",
    ],
}

extras_require['dev'] = (
    extras_require['dev'] +  # noqa: W504
    extras_require['test'] +  # noqa: W504
    extras_require['lint'] +  # noqa: W504
    extras_require['doc']
)


with open('./README.md') as readme:
    long_description = readme.read()


setup(
    name='hexbytes',
    # *IMPORTANT*: Don't manually change the version here. Use `make bump`, as described in readme
<<<<<<< HEAD
    version='0.1.0',
    description="""hexbytes: Python `bytes` subclass that decodes hex, with a readable console output""",
    long_description_markdown_filename='README.md',
    author='Jason Carver',
    author_email='ethcalibur+pip@gmail.com',
    url='https://github.com/ethereum/hexbytes',
    include_package_data=True,
    install_requires=[
        'eth-utils>=1.0.1,<2.0.0',
=======
    version='0.1.0-alpha.0',
    description="""<PYPI_NAME>: <SHORT_DESCRIPTION>""",
    long_description=long_description,
    long_description_content_type='text/markdown',
    author='The Ethereum Foundation',
    author_email='snakecharmers@ethereum.org',
    url='https://github.com/ethereum/<REPO_NAME>',
    include_package_data=True,
    install_requires=[
        "eth-utils>=1,<2",
>>>>>>> 81af1b64
    ],
    python_requires='>=3.6, <4',
    extras_require=extras_require,
    py_modules=['hexbytes'],
    license="MIT",
    zip_safe=False,
    keywords='ethereum',
    packages=find_packages(exclude=["tests", "tests.*"]),
    package_data={'hexbytes': ['py.typed']},
    classifiers=[
        'Development Status :: 5 - Production/Stable',
        'Intended Audience :: Developers',
        'License :: OSI Approved :: MIT License',
        'Natural Language :: English',
        'Programming Language :: Python :: 3',
        'Programming Language :: Python :: 3.6',
        'Programming Language :: Python :: 3.7',
        'Programming Language :: Python :: Implementation :: PyPy',
    ],
)<|MERGE_RESOLUTION|>--- conflicted
+++ resolved
@@ -7,12 +7,8 @@
 
 extras_require = {
     'test': [
-<<<<<<< HEAD
         "pytest>=3.6.0",
-=======
-        "pytest==3.3.2",
         "pytest-xdist",
->>>>>>> 81af1b64
         "tox>=2.9.1,<3",
         "hypothesis>=3.44.24,<4",
         "eth-hash[pycryptodome]",
@@ -20,12 +16,8 @@
     'lint': [
         "flake8==3.4.1",
         "isort>=4.2.15,<5",
-<<<<<<< HEAD
-        "mypy==0.641",
-=======
         "mypy==0.701",
         "pydocstyle>=3.0.0,<4",
->>>>>>> 81af1b64
     ],
     'doc': [
         "Sphinx>=1.6.5,<2",
@@ -55,28 +47,16 @@
 setup(
     name='hexbytes',
     # *IMPORTANT*: Don't manually change the version here. Use `make bump`, as described in readme
-<<<<<<< HEAD
     version='0.1.0',
     description="""hexbytes: Python `bytes` subclass that decodes hex, with a readable console output""",
-    long_description_markdown_filename='README.md',
-    author='Jason Carver',
-    author_email='ethcalibur+pip@gmail.com',
-    url='https://github.com/ethereum/hexbytes',
-    include_package_data=True,
-    install_requires=[
-        'eth-utils>=1.0.1,<2.0.0',
-=======
-    version='0.1.0-alpha.0',
-    description="""<PYPI_NAME>: <SHORT_DESCRIPTION>""",
     long_description=long_description,
     long_description_content_type='text/markdown',
     author='The Ethereum Foundation',
     author_email='snakecharmers@ethereum.org',
-    url='https://github.com/ethereum/<REPO_NAME>',
+    url='https://github.com/ethereum/hexbytes',
     include_package_data=True,
     install_requires=[
-        "eth-utils>=1,<2",
->>>>>>> 81af1b64
+        'eth-utils>=1.0.1,<2',
     ],
     python_requires='>=3.6, <4',
     extras_require=extras_require,
@@ -94,6 +74,5 @@
         'Programming Language :: Python :: 3',
         'Programming Language :: Python :: 3.6',
         'Programming Language :: Python :: 3.7',
-        'Programming Language :: Python :: Implementation :: PyPy',
     ],
 )