--- conflicted
+++ resolved
@@ -9,21 +9,6 @@
     "test": [
         "pytest>=7.0.0",
         "pytest-xdist>=2.4.0",
-<<<<<<< HEAD
-        "hypothesis>=3.44.24,<=6.31.6",
-        "eth-utils>=1.0.1,<3",
-    ],
-    "lint": [
-        "flake8==6.0.0",
-        "flake8-bugbear==23.3.23",
-        "isort>=5.10.1",
-        "mypy==0.971",
-        "pydocstyle>=5.0.0",
-        "black>=22",
-    ],
-    "doc": [
-        "sphinx>=5.0.0",
-=======
     ],
     "lint": [
         "flake8==6.0.0",  # flake8 claims semver but adds new warnings at minor releases, leave it pinned.
@@ -35,7 +20,6 @@
     ],
     "docs": [
         "sphinx>=6.0.0",
->>>>>>> 42456756
         "sphinx_rtd_theme>=1.0.0",
         "towncrier>=21,<22",
     ],
@@ -44,10 +28,7 @@
         "build>=0.9.0",
         "pytest-watch>=4.1.0",
         "tox>=4.0.0",
-<<<<<<< HEAD
-=======
         "build>=0.9.0",
->>>>>>> 42456756
         "wheel",
         "twine",
         "ipython",
