--- conflicted
+++ resolved
@@ -7,13 +7,8 @@
 
 extras_require = {
     'test': [
-<<<<<<< HEAD
-        "pytest==7.0.1",
+        "pytest>=7,<8",
         "pytest-xdist",
-=======
-        "pytest>=6.2.5,<7",
-        "pytest-xdist>=2.4.0,<3",
->>>>>>> 160c0feb
         "tox==3.14.6",
         "hypothesis>=3.44.24,<=6.31.6",
         'eth-utils>=1.0.1,<2',
@@ -61,13 +56,7 @@
     author_email='snakecharmers@ethereum.org',
     url='https://github.com/ethereum/hexbytes',
     include_package_data=True,
-<<<<<<< HEAD
     install_requires=[],
-=======
-    install_requires=[
-        "eth-utils>=2,<3",
-    ],
->>>>>>> 160c0feb
     python_requires='>=3.6, <4',
     extras_require=extras_require,
     py_modules=['hexbytes'],
@@ -89,9 +78,5 @@
         'Programming Language :: Python :: 3.8',
         'Programming Language :: Python :: 3.9',
         'Programming Language :: Python :: 3.10',
-<<<<<<< HEAD
-=======
-        'Programming Language :: Python :: Implementation :: PyPy',
->>>>>>> 160c0feb
     ],
 )