# HexBytes

[![Join the chat at https://gitter.im/ethereum/hexbytes](https://badges.gitter.im/ethereum/hexbytes.svg)](https://gitter.im/ethereum/hexbytes?utm_source=badge&utm_medium=badge&utm_campaign=pr-badge&utm_content=badge)

[![Build Status](https://travis-ci.org/ethereum/hexbytes.png)](https://travis-ci.org/ethereum/hexbytes)
   

Python `bytes` subclass that decodes hex, with a readable console output

* Python 3.5+ support

Read more in the [documentation on ReadTheDocs](http://hexbytes.readthedocs.io/). [View the change log on Github](docs/releases.rst).

## Quickstart

```sh
pip install hexbytes
```

## Developer setup

<<<<<<< HEAD
If you would like to hack on hexbytes, set up your dev environment with:
=======
If you would like to hack on <REPO_NAME>, please check out the
[Ethereum Development Tactical Manual](https://github.com/pipermerriam/ethereum-dev-tactical-manual)
for information on how we do:

- Testing
- Pull Requests
- Code Style
- Documentation

### Development Environment Setup

You can set up your dev environment with:
>>>>>>> 76bfefa6

```sh

git clone git@github.com:ethereum/hexbytes.git
cd hexbytes
virtualenv -p python3 venv
. venv/bin/activate
pip install -e .[dev]
```

### Testing Setup

During development, you might like to have tests run on every file save.

Show flake8 errors on file change:

```sh
# Test flake8
when-changed -v -s -r -1 hexbytes/ tests/ -c "clear; flake8 hexbytes tests && echo 'flake8 success' || echo 'error'"
```

Run multi-process tests in one command, but without color:

```sh
# in the project root:
pytest --numprocesses=4 --looponfail --maxfail=1
# the same thing, succinctly:
pytest -n 4 -f --maxfail=1
```

Run in one thread, with color and desktop notifications:

```sh
cd venv
ptw --onfail "notify-send -t 5000 'Test failure ⚠⚠⚠⚠⚠' 'python 3 test on hexbytes failed'" ../tests ../hexbytes
```

### Release setup

For Debian-like systems:
```
apt install pandoc
```

To release a new version:

```sh
make release bump=$$VERSION_PART_TO_BUMP$$
```

#### How to bumpversion

The version format for this repo is `{major}.{minor}.{patch}` for stable, and
`{major}.{minor}.{patch}-{stage}.{devnum}` for unstable (`stage` can be alpha or beta).

To issue the next version in line, specify which part to bump,
like `make release bump=minor` or `make release bump=devnum`.

If you are in a beta version, `make release bump=stage` will switch to a stable.

To issue an unstable version when the current version is stable, specify the
new version explicitly, like `make release bump="--new-version 4.0.0-alpha.1 devnum"`<|MERGE_RESOLUTION|>--- conflicted
+++ resolved
@@ -19,10 +19,7 @@
 
 ## Developer setup
 
-<<<<<<< HEAD
-If you would like to hack on hexbytes, set up your dev environment with:
-=======
-If you would like to hack on <REPO_NAME>, please check out the
+If you would like to hack on hexbytes, please check out the
 [Ethereum Development Tactical Manual](https://github.com/pipermerriam/ethereum-dev-tactical-manual)
 for information on how we do:
 
@@ -34,7 +31,6 @@
 ### Development Environment Setup
 
 You can set up your dev environment with:
->>>>>>> 76bfefa6
 
 ```sh
 
