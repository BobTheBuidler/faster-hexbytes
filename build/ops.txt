--- conflicted
+++ resolved
@@ -364,7 +364,6 @@
 L2:
     r5 = CPyStr_GetSlice(hexstr, 4, 9223372036854775806)
     if is_error(r5) goto L31 (error at hexstr_to_bytes:41) else goto L3
-<<<<<<< HEAD
 L3:
     r6 = cast(str, r5)
     if is_error(r6) goto L31 (error at hexstr_to_bytes:41) else goto L4
@@ -637,320 +636,6 @@
     goto L7
 
 def __getitem___HexBytes_obj.__get__(__mypyc_self__, instance, owner):
-=======
-L3:
-    r6 = cast(str, r5)
-    if is_error(r6) goto L31 (error at hexstr_to_bytes:41) else goto L4
-L4:
-    non_prefixed_hex = r6
-    goto L6
-L5:
-    inc_ref hexstr
-    non_prefixed_hex = hexstr
-L6:
-    r7 = CPyStr_Size_size_t(hexstr)
-    r8 = r7 >= 0 :: signed
-    if not r8 goto L32 (error at hexstr_to_bytes:46) else goto L7 :: bool
-L7:
-    r9 = r7 << 1
-    r10 = CPyTagged_Remainder(r9, 4)
-    if is_error(r10) goto L32 (error at hexstr_to_bytes:46) else goto L8
-L8:
-    r11 = r10 != 0
-    dec_ref r10 :: int
-    if r11 goto L9 else goto L11 :: bool
-L9:
-    r12 = '0'
-    r13 = PyUnicode_Concat(r12, non_prefixed_hex)
-    dec_ref non_prefixed_hex
-    if is_error(r13) goto L31 (error at hexstr_to_bytes:47) else goto L10
-L10:
-    padded_hex = r13
-    goto L12
-L11:
-    padded_hex = non_prefixed_hex
-L12:
-    r14 = PyUnicode_AsASCIIString(padded_hex)
-    if is_error(r14) goto L14 (error at hexstr_to_bytes:52) else goto L33
-L13:
-    goto L25
-L14:
-    r15 = CPy_CatchError()
-    r16 = builtins :: module
-    r17 = 'UnicodeDecodeError'
-    r18 = CPyObject_GetAttr(r16, r17)
-    if is_error(r18) goto L34 (error at hexstr_to_bytes:53) else goto L15
-L15:
-    r19 = CPy_ExceptionMatches(r18)
-    dec_ref r18
-    if r19 goto L16 else goto L35 :: bool
-L16:
-    r20 = 'hex string '
-    r21 = ' may only contain [0-9a-fA-F] characters'
-    r22 = CPyStr_Build(3, r20, padded_hex, r21)
-    dec_ref padded_hex
-    if is_error(r22) goto L23 (error at hexstr_to_bytes:55) else goto L17
-L17:
-    r23 = builtins :: module
-    r24 = 'ValueError'
-    r25 = CPyObject_GetAttr(r23, r24)
-    if is_error(r25) goto L36 (error at hexstr_to_bytes:54) else goto L18
-L18:
-    r26 = [r22]
-    r27 = load_address r26
-    r28 = PyObject_Vectorcall(r25, r27, 1, 0)
-    dec_ref r25
-    if is_error(r28) goto L36 (error at hexstr_to_bytes:54) else goto L19
-L19:
-    dec_ref r22
-    CPy_Raise(r28)
-    dec_ref r28
-    if not 0 goto L23 (error at hexstr_to_bytes:54) else goto L37 :: bool
-L20:
-    unreachable
-L21:
-    CPy_Reraise()
-    if not 0 goto L23 else goto L38 :: bool
-L22:
-    unreachable
-L23:
-    CPy_RestoreExcInfo(r15)
-    dec_ref r15
-    r29 = CPy_KeepPropagating()
-    if not r29 goto L31 else goto L24 :: bool
-L24:
-    unreachable
-L25:
-    r30 = faster_hexbytes._utils.unhexlify :: static
-    if is_error(r30) goto L39 else goto L28
-L26:
-    r31 = raise NameError('value for final name "unhexlify" was not set')
-    if not r31 goto L31 (error at hexstr_to_bytes:58) else goto L27 :: bool
-L27:
-    unreachable
-L28:
-    r32 = [r14]
-    r33 = load_address r32
-    r34 = PyObject_Vectorcall(r30, r33, 1, 0)
-    if is_error(r34) goto L40 (error at hexstr_to_bytes:58) else goto L29
-L29:
-    dec_ref r14
-    r35 = cast(bytes, r34)
-    if is_error(r35) goto L31 (error at hexstr_to_bytes:58) else goto L30
-L30:
-    return r35
-L31:
-    r36 = <error> :: bytes
-    return r36
-L32:
-    dec_ref non_prefixed_hex
-    goto L31
-L33:
-    dec_ref padded_hex
-    goto L13
-L34:
-    dec_ref padded_hex
-    goto L23
-L35:
-    dec_ref padded_hex
-    goto L21
-L36:
-    dec_ref r22
-    goto L23
-L37:
-    dec_ref r15
-    goto L20
-L38:
-    dec_ref r15
-    goto L22
-L39:
-    dec_ref r14
-    goto L26
-L40:
-    dec_ref r14
-    goto L31
-
-def __top_level__():
-    r0, r1 :: object
-    r2 :: bit
-    r3 :: str
-    r4 :: object
-    r5 :: object_ptr
-    r6 :: object_ptr[1]
-    r7 :: c_ptr
-    r8 :: native_int[1]
-    r9 :: c_ptr
-    r10 :: object
-    r11 :: dict
-    r12, r13 :: str
-    r14 :: bit
-    r15 :: object
-    r16 :: str
-    r17 :: dict
-    r18, r19 :: object
-    r20 :: str
-    r21 :: object
-    r22 :: dict
-    r23 :: str
-    r24 :: i32
-    r25 :: bit
-    r26 :: None
-L0:
-    r0 = builtins :: module
-    r1 = load_address _Py_NoneStruct
-    r2 = r0 != r1
-    if r2 goto L3 else goto L1 :: bool
-L1:
-    r3 = 'builtins'
-    r4 = PyImport_Import(r3)
-    if is_error(r4) goto L8 (error at <module>:-1) else goto L2
-L2:
-    builtins = r4 :: module
-    dec_ref r4
-L3:
-    r5 = load_address binascii :: module
-    r6 = [r5]
-    r7 = load_address r6
-    r8 = [1]
-    r9 = load_address r8
-    r10 = (('binascii', 'binascii', 'binascii'),)
-    r11 = faster_hexbytes._utils.globals :: static
-    r12 = 'faster_hexbytes/_utils.py'
-    r13 = '<module>'
-    r14 = CPyImport_ImportMany(r10, r7, r11, r12, r13, r9)
-    if not r14 goto L8 else goto L4 :: bool
-L4:
-    r15 = ('Final', 'Union')
-    r16 = 'typing'
-    r17 = faster_hexbytes._utils.globals :: static
-    r18 = CPyImport_ImportFromMany(r16, r15, r15, r17)
-    if is_error(r18) goto L8 (error at <module>:2) else goto L5
-L5:
-    typing = r18 :: module
-    dec_ref r18
-    r19 = binascii :: module
-    r20 = 'unhexlify'
-    r21 = CPyObject_GetAttr(r19, r20)
-    if is_error(r21) goto L8 (error at <module>:8) else goto L6
-L6:
-    faster_hexbytes._utils.unhexlify = r21 :: static
-    r22 = faster_hexbytes._utils.globals :: static
-    r23 = 'unhexlify'
-    r24 = CPyDict_SetItem(r22, r23, r21)
-    dec_ref r21
-    r25 = r24 >= 0 :: signed
-    if not r25 goto L8 (error at <module>:8) else goto L7 :: bool
-L7:
-    return 1
-L8:
-    r26 = <error> :: None
-    return r26
-
-def __top_level__():
-    r0, r1 :: object
-    r2 :: bit
-    r3 :: str
-    r4, r5, r6 :: object
-    r7 :: str
-    r8 :: dict
-    r9, r10 :: object
-    r11 :: str
-    r12 :: dict
-    r13 :: object
-    r14 :: str
-    r15 :: list
-    r16, r17 :: ptr
-    r18 :: dict
-    r19 :: str
-    r20 :: i32
-    r21 :: bit
-    r22 :: str
-    r23 :: dict
-    r24 :: str
-    r25 :: object
-    r26 :: object[1]
-    r27 :: object_ptr
-    r28 :: object
-    r29 :: str
-    r30 :: dict
-    r31 :: str
-    r32 :: i32
-    r33 :: bit
-    r34 :: None
-L0:
-    r0 = builtins :: module
-    r1 = load_address _Py_NoneStruct
-    r2 = r0 != r1
-    if r2 goto L3 else goto L1 :: bool
-L1:
-    r3 = 'builtins'
-    r4 = PyImport_Import(r3)
-    if is_error(r4) goto L12 (error at <module>:-1) else goto L2
-L2:
-    builtins = r4 :: module
-    dec_ref r4
-L3:
-    r5 = ('version',)
-    r6 = ('__version',)
-    r7 = 'importlib.metadata'
-    r8 = faster_hexbytes.globals :: static
-    r9 = CPyImport_ImportFromMany(r7, r5, r6, r8)
-    if is_error(r9) goto L12 (error at <module>:1) else goto L4
-L4:
-    importlib.metadata = r9 :: module
-    dec_ref r9
-    r10 = ('HexBytes',)
-    r11 = 'faster_hexbytes.main'
-    r12 = faster_hexbytes.globals :: static
-    r13 = CPyImport_ImportFromMany(r11, r10, r10, r12)
-    if is_error(r13) goto L12 (error at <module>:5) else goto L5
-L5:
-    faster_hexbytes.main = r13 :: module
-    dec_ref r13
-    r14 = 'HexBytes'
-    r15 = PyList_New(1)
-    if is_error(r15) goto L12 (error at <module>:9) else goto L6
-L6:
-    r16 = get_element_ptr r15 ob_item :: PyListObject
-    r17 = load_mem r16 :: ptr*
-    inc_ref r14
-    set_mem r17, r14 :: builtins.object*
-    r18 = faster_hexbytes.globals :: static
-    r19 = '__all__'
-    r20 = CPyDict_SetItem(r18, r19, r15)
-    dec_ref r15
-    r21 = r20 >= 0 :: signed
-    if not r21 goto L12 (error at <module>:9) else goto L7 :: bool
-L7:
-    r22 = 'hexbytes'
-    r23 = faster_hexbytes.globals :: static
-    r24 = '__version'
-    r25 = CPyDict_GetItem(r23, r24)
-    if is_error(r25) goto L12 (error at <module>:11) else goto L8
-L8:
-    r26 = [r22]
-    r27 = load_address r26
-    r28 = PyObject_Vectorcall(r25, r27, 1, 0)
-    dec_ref r25
-    if is_error(r28) goto L12 (error at <module>:11) else goto L9
-L9:
-    r29 = cast(str, r28)
-    if is_error(r29) goto L12 (error at <module>:11) else goto L10
-L10:
-    r30 = faster_hexbytes.globals :: static
-    r31 = '__version__'
-    r32 = CPyDict_SetItem(r30, r31, r29)
-    dec_ref r29
-    r33 = r32 >= 0 :: signed
-    if not r33 goto L12 (error at <module>:11) else goto L11 :: bool
-L11:
-    return 1
-L12:
-    r34 = <error> :: None
-    return r34
-
-def __new___HexBytes_obj.__get__(__mypyc_self__, instance, owner):
->>>>>>> 5ef715f8
     __mypyc_self__, instance, owner, r0 :: object
     r1 :: bit
     r2, r3 :: object
@@ -970,7 +655,6 @@
     r3 = <error> :: object
     return r3
 
-<<<<<<< HEAD
 def __getitem___HexBytes_obj.__call__(__mypyc_self__, self, key):
     __mypyc_self__ :: faster_hexbytes.main.__getitem___HexBytes_obj
     self :: faster_hexbytes.main.HexBytes
@@ -1068,52 +752,6 @@
     goto L14
 
 def __repr___HexBytes_obj.__get__(__mypyc_self__, instance, owner):
-=======
-def __new___HexBytes_obj.__call__(__mypyc_self__, cls, val):
-    __mypyc_self__ :: faster_hexbytes.main.__new___HexBytes_obj
-    cls :: object
-    val :: union[bytes, str, bool, object, int]
-    r0 :: bytes
-    r1 :: object
-    r2 :: bool
-    r3 :: object[2]
-    r4 :: object_ptr
-    r5 :: object
-    r6, r7 :: faster_hexbytes.main.HexBytes
-L0:
-    r0 = to_bytes(val)
-    if is_error(r0) goto L7 (error at __new__:49) else goto L1
-L1:
-    r1 = faster_hexbytes.main._bytes_new :: static
-    if is_error(r1) goto L8 else goto L4
-L2:
-    r2 = raise NameError('value for final name "_bytes_new" was not set')
-    if not r2 goto L7 (error at __new__:50) else goto L3 :: bool
-L3:
-    unreachable
-L4:
-    r3 = [cls, r0]
-    r4 = load_address r3
-    r5 = PyObject_Vectorcall(r1, r4, 2, 0)
-    if is_error(r5) goto L9 (error at __new__:50) else goto L5
-L5:
-    dec_ref r0
-    r6 = cast(faster_hexbytes.main.HexBytes, r5)
-    if is_error(r6) goto L7 (error at __new__:50) else goto L6
-L6:
-    return r6
-L7:
-    r7 = <error> :: faster_hexbytes.main.HexBytes
-    return r7
-L8:
-    dec_ref r0
-    goto L2
-L9:
-    dec_ref r0
-    goto L7
-
-def __getitem___HexBytes_obj.__get__(__mypyc_self__, instance, owner):
->>>>>>> 5ef715f8
     __mypyc_self__, instance, owner, r0 :: object
     r1 :: bit
     r2, r3 :: object
@@ -1133,7 +771,6 @@
     r3 = <error> :: object
     return r3
 
-<<<<<<< HEAD
 def __repr___HexBytes_obj.__call__(__mypyc_self__, self):
     __mypyc_self__ :: faster_hexbytes.main.__repr___HexBytes_obj
     self :: faster_hexbytes.main.HexBytes
@@ -1207,105 +844,6 @@
     goto L8
 
 def to_0x_hex_HexBytes_obj.__get__(__mypyc_self__, instance, owner):
-=======
-def __getitem___HexBytes_obj.__call__(__mypyc_self__, self, key):
-    __mypyc_self__ :: faster_hexbytes.main.__getitem___HexBytes_obj
-    self :: faster_hexbytes.main.HexBytes
-    key, r0 :: object
-    r1 :: str
-    r2 :: object[3]
-    r3 :: object_ptr
-    r4 :: object
-    r5 :: union[int, bytes]
-    r6 :: bit
-    r7 :: int
-    r8, r9, r10 :: object
-    r11 :: bit
-    r12 :: bytes
-    r13 :: object
-    r14 :: object[1]
-    r15 :: object_ptr
-    r16 :: object
-    r17 :: faster_hexbytes.main.HexBytes
-    r18 :: bytes
-    r19 :: object[1]
-    r20 :: object_ptr
-    r21 :: object
-    r22 :: faster_hexbytes.main.HexBytes
-    r23 :: union[int, faster_hexbytes.main.HexBytes]
-L0:
-    r0 = load_address PyBytes_Type
-    r1 = '__getitem__'
-    r2 = [r0, self, key]
-    r3 = load_address r2
-    r4 = PyObject_VectorcallMethod(r1, r3, 9223372036854775811, 0)
-    if is_error(r4) goto L14 (error at __getitem__:63) else goto L1
-L1:
-    r5 = cast(union[int, bytes], r4)
-    if is_error(r5) goto L14 (error at __getitem__:63) else goto L2
-L2:
-    r6 = PyLong_Check(r5)
-    if r6 goto L3 else goto L5 :: bool
-L3:
-    r7 = unbox(int, r5)
-    dec_ref r5
-    if is_error(r7) goto L14 (error at __getitem__:65) else goto L4
-L4:
-    r8 = box(int, r7)
-    return r8
-L5:
-    r9 = CPy_TYPE(self)
-    r10 = faster_hexbytes.main.HexBytes :: type
-    r11 = r9 == r10
-    if r11 goto L15 else goto L10 :: bool
-L6:
-    r12 = cast(bytes, r5)
-    if is_error(r12) goto L14 (error at __getitem__:69) else goto L7
-L7:
-    r13 = faster_hexbytes.main.HexBytes :: type
-    r14 = [r12]
-    r15 = load_address r14
-    r16 = PyObject_Vectorcall(r13, r15, 1, 0)
-    if is_error(r16) goto L16 (error at __getitem__:69) else goto L8
-L8:
-    dec_ref r12
-    r17 = cast(faster_hexbytes.main.HexBytes, r16)
-    if is_error(r17) goto L14 (error at __getitem__:69) else goto L9
-L9:
-    return r17
-L10:
-    r18 = cast(bytes, r5)
-    if is_error(r18) goto L17 (error at __getitem__:70) else goto L11
-L11:
-    r19 = [r18]
-    r20 = load_address r19
-    r21 = PyObject_Vectorcall(r9, r20, 1, 0)
-    dec_ref r9
-    if is_error(r21) goto L18 (error at __getitem__:70) else goto L12
-L12:
-    dec_ref r18
-    r22 = cast(faster_hexbytes.main.HexBytes, r21)
-    if is_error(r22) goto L14 (error at __getitem__:70) else goto L13
-L13:
-    return r22
-L14:
-    r23 = <error> :: union[int, faster_hexbytes.main.HexBytes]
-    return r23
-L15:
-    dec_ref r9
-    goto L6
-L16:
-    dec_ref r12
-    goto L14
-L17:
-    dec_ref r9
-    goto L14
-L18:
-    dec_ref r18
-    goto L14
-
-def __repr___HexBytes_obj.__get__(__mypyc_self__, instance, owner):
->>>>>>> 5ef715f8
     __mypyc_self__, instance, owner, r0 :: object
     r1 :: bit
     r2, r3 :: object
@@ -1324,7 +862,6 @@
 L4:
     r3 = <error> :: object
     return r3
-<<<<<<< HEAD
 
 def to_0x_hex_HexBytes_obj.__call__(__mypyc_self__, self):
     __mypyc_self__ :: faster_hexbytes.main.to_0x_hex_HexBytes_obj
@@ -2263,7 +1800,308 @@
 L121:
     dec_ref r264
     goto L105
-=======
+
+def __top_level__():
+    r0, r1 :: object
+    r2 :: bit
+    r3 :: str
+    r4, r5, r6 :: object
+    r7 :: str
+    r8 :: dict
+    r9, r10 :: object
+    r11 :: str
+    r12 :: dict
+    r13 :: object
+    r14 :: str
+    r15 :: list
+    r16, r17 :: ptr
+    r18 :: dict
+    r19 :: str
+    r20 :: i32
+    r21 :: bit
+    r22 :: str
+    r23 :: dict
+    r24 :: str
+    r25 :: object
+    r26 :: object[1]
+    r27 :: object_ptr
+    r28 :: object
+    r29 :: str
+    r30 :: dict
+    r31 :: str
+    r32 :: i32
+    r33 :: bit
+    r34 :: None
+L0:
+    r0 = builtins :: module
+    r1 = load_address _Py_NoneStruct
+    r2 = r0 != r1
+    if r2 goto L3 else goto L1 :: bool
+L1:
+    r3 = 'builtins'
+    r4 = PyImport_Import(r3)
+    if is_error(r4) goto L12 (error at <module>:-1) else goto L2
+L2:
+    builtins = r4 :: module
+    dec_ref r4
+L3:
+    r5 = ('version',)
+    r6 = ('__version',)
+    r7 = 'importlib.metadata'
+    r8 = faster_hexbytes.globals :: static
+    r9 = CPyImport_ImportFromMany(r7, r5, r6, r8)
+    if is_error(r9) goto L12 (error at <module>:1) else goto L4
+L4:
+    importlib.metadata = r9 :: module
+    dec_ref r9
+    r10 = ('HexBytes',)
+    r11 = 'faster_hexbytes.main'
+    r12 = faster_hexbytes.globals :: static
+    r13 = CPyImport_ImportFromMany(r11, r10, r10, r12)
+    if is_error(r13) goto L12 (error at <module>:5) else goto L5
+L5:
+    faster_hexbytes.main = r13 :: module
+    dec_ref r13
+    r14 = 'HexBytes'
+    r15 = PyList_New(1)
+    if is_error(r15) goto L12 (error at <module>:9) else goto L6
+L6:
+    r16 = get_element_ptr r15 ob_item :: PyListObject
+    r17 = load_mem r16 :: ptr*
+    inc_ref r14
+    set_mem r17, r14 :: builtins.object*
+    r18 = faster_hexbytes.globals :: static
+    r19 = '__all__'
+    r20 = CPyDict_SetItem(r18, r19, r15)
+    dec_ref r15
+    r21 = r20 >= 0 :: signed
+    if not r21 goto L12 (error at <module>:9) else goto L7 :: bool
+L7:
+    r22 = 'hexbytes'
+    r23 = faster_hexbytes.globals :: static
+    r24 = '__version'
+    r25 = CPyDict_GetItem(r23, r24)
+    if is_error(r25) goto L12 (error at <module>:11) else goto L8
+L8:
+    r26 = [r22]
+    r27 = load_address r26
+    r28 = PyObject_Vectorcall(r25, r27, 1, 0)
+    dec_ref r25
+    if is_error(r28) goto L12 (error at <module>:11) else goto L9
+L9:
+    r29 = cast(str, r28)
+    if is_error(r29) goto L12 (error at <module>:11) else goto L10
+L10:
+    r30 = faster_hexbytes.globals :: static
+    r31 = '__version__'
+    r32 = CPyDict_SetItem(r30, r31, r29)
+    dec_ref r29
+    r33 = r32 >= 0 :: signed
+    if not r33 goto L12 (error at <module>:11) else goto L11 :: bool
+L11:
+    return 1
+L12:
+    r34 = <error> :: None
+    return r34
+
+def __new___HexBytes_obj.__get__(__mypyc_self__, instance, owner):
+    __mypyc_self__, instance, owner, r0 :: object
+    r1 :: bit
+    r2, r3 :: object
+L0:
+    r0 = load_address _Py_NoneStruct
+    r1 = instance == r0
+    if r1 goto L1 else goto L2 :: bool
+L1:
+    inc_ref __mypyc_self__
+    return __mypyc_self__
+L2:
+    r2 = PyMethod_New(__mypyc_self__, instance)
+    if is_error(r2) goto L4 else goto L3
+L3:
+    return r2
+L4:
+    r3 = <error> :: object
+    return r3
+
+def __new___HexBytes_obj.__call__(__mypyc_self__, cls, val):
+    __mypyc_self__ :: faster_hexbytes.main.__new___HexBytes_obj
+    cls :: object
+    val :: union[bytes, str, bool, object, int]
+    r0 :: bytes
+    r1 :: object
+    r2 :: bool
+    r3 :: object[2]
+    r4 :: object_ptr
+    r5 :: object
+    r6, r7 :: faster_hexbytes.main.HexBytes
+L0:
+    r0 = to_bytes(val)
+    if is_error(r0) goto L7 (error at __new__:49) else goto L1
+L1:
+    r1 = faster_hexbytes.main._bytes_new :: static
+    if is_error(r1) goto L8 else goto L4
+L2:
+    r2 = raise NameError('value for final name "_bytes_new" was not set')
+    if not r2 goto L7 (error at __new__:50) else goto L3 :: bool
+L3:
+    unreachable
+L4:
+    r3 = [cls, r0]
+    r4 = load_address r3
+    r5 = PyObject_Vectorcall(r1, r4, 2, 0)
+    if is_error(r5) goto L9 (error at __new__:50) else goto L5
+L5:
+    dec_ref r0
+    r6 = cast(faster_hexbytes.main.HexBytes, r5)
+    if is_error(r6) goto L7 (error at __new__:50) else goto L6
+L6:
+    return r6
+L7:
+    r7 = <error> :: faster_hexbytes.main.HexBytes
+    return r7
+L8:
+    dec_ref r0
+    goto L2
+L9:
+    dec_ref r0
+    goto L7
+
+def __getitem___HexBytes_obj.__get__(__mypyc_self__, instance, owner):
+    __mypyc_self__, instance, owner, r0 :: object
+    r1 :: bit
+    r2, r3 :: object
+L0:
+    r0 = load_address _Py_NoneStruct
+    r1 = instance == r0
+    if r1 goto L1 else goto L2 :: bool
+L1:
+    inc_ref __mypyc_self__
+    return __mypyc_self__
+L2:
+    r2 = PyMethod_New(__mypyc_self__, instance)
+    if is_error(r2) goto L4 else goto L3
+L3:
+    return r2
+L4:
+    r3 = <error> :: object
+    return r3
+
+def __getitem___HexBytes_obj.__call__(__mypyc_self__, self, key):
+    __mypyc_self__ :: faster_hexbytes.main.__getitem___HexBytes_obj
+    self :: faster_hexbytes.main.HexBytes
+    key, r0 :: object
+    r1 :: str
+    r2 :: object[3]
+    r3 :: object_ptr
+    r4 :: object
+    r5 :: union[int, bytes]
+    r6 :: bit
+    r7 :: int
+    r8, r9, r10 :: object
+    r11 :: bit
+    r12 :: bytes
+    r13 :: object
+    r14 :: object[1]
+    r15 :: object_ptr
+    r16 :: object
+    r17 :: faster_hexbytes.main.HexBytes
+    r18 :: bytes
+    r19 :: object[1]
+    r20 :: object_ptr
+    r21 :: object
+    r22 :: faster_hexbytes.main.HexBytes
+    r23 :: union[int, faster_hexbytes.main.HexBytes]
+L0:
+    r0 = load_address PyBytes_Type
+    r1 = '__getitem__'
+    r2 = [r0, self, key]
+    r3 = load_address r2
+    r4 = PyObject_VectorcallMethod(r1, r3, 9223372036854775811, 0)
+    if is_error(r4) goto L14 (error at __getitem__:63) else goto L1
+L1:
+    r5 = cast(union[int, bytes], r4)
+    if is_error(r5) goto L14 (error at __getitem__:63) else goto L2
+L2:
+    r6 = PyLong_Check(r5)
+    if r6 goto L3 else goto L5 :: bool
+L3:
+    r7 = unbox(int, r5)
+    dec_ref r5
+    if is_error(r7) goto L14 (error at __getitem__:65) else goto L4
+L4:
+    r8 = box(int, r7)
+    return r8
+L5:
+    r9 = CPy_TYPE(self)
+    r10 = faster_hexbytes.main.HexBytes :: type
+    r11 = r9 == r10
+    if r11 goto L15 else goto L10 :: bool
+L6:
+    r12 = cast(bytes, r5)
+    if is_error(r12) goto L14 (error at __getitem__:69) else goto L7
+L7:
+    r13 = faster_hexbytes.main.HexBytes :: type
+    r14 = [r12]
+    r15 = load_address r14
+    r16 = PyObject_Vectorcall(r13, r15, 1, 0)
+    if is_error(r16) goto L16 (error at __getitem__:69) else goto L8
+L8:
+    dec_ref r12
+    r17 = cast(faster_hexbytes.main.HexBytes, r16)
+    if is_error(r17) goto L14 (error at __getitem__:69) else goto L9
+L9:
+    return r17
+L10:
+    r18 = cast(bytes, r5)
+    if is_error(r18) goto L17 (error at __getitem__:70) else goto L11
+L11:
+    r19 = [r18]
+    r20 = load_address r19
+    r21 = PyObject_Vectorcall(r9, r20, 1, 0)
+    dec_ref r9
+    if is_error(r21) goto L18 (error at __getitem__:70) else goto L12
+L12:
+    dec_ref r18
+    r22 = cast(faster_hexbytes.main.HexBytes, r21)
+    if is_error(r22) goto L14 (error at __getitem__:70) else goto L13
+L13:
+    return r22
+L14:
+    r23 = <error> :: union[int, faster_hexbytes.main.HexBytes]
+    return r23
+L15:
+    dec_ref r9
+    goto L6
+L16:
+    dec_ref r12
+    goto L14
+L17:
+    dec_ref r9
+    goto L14
+L18:
+    dec_ref r18
+    goto L14
+
+def __repr___HexBytes_obj.__get__(__mypyc_self__, instance, owner):
+    __mypyc_self__, instance, owner, r0 :: object
+    r1 :: bit
+    r2, r3 :: object
+L0:
+    r0 = load_address _Py_NoneStruct
+    r1 = instance == r0
+    if r1 goto L1 else goto L2 :: bool
+L1:
+    inc_ref __mypyc_self__
+    return __mypyc_self__
+L2:
+    r2 = PyMethod_New(__mypyc_self__, instance)
+    if is_error(r2) goto L4 else goto L3
+L3:
+    return r2
+L4:
+    r3 = <error> :: object
+    return r3
 
 def __repr___HexBytes_obj.__call__(__mypyc_self__, self):
     __mypyc_self__ :: faster_hexbytes.main.__repr___HexBytes_obj
@@ -2403,7 +2241,6 @@
 L7:
     dec_ref r2
     goto L6
->>>>>>> 5ef715f8
 
 def __top_level__():
     r0, r1 :: object
