--- conflicted
+++ resolved
@@ -1,45 +1,31 @@
 [tox]
 envlist=
-<<<<<<< HEAD
-    py{37,38,39,310,py3}-core
-    py{37,38,39,310}-lint
-=======
     py{37,38,39,310,311}-core
     py{37,38,39,310,311}-lint
->>>>>>> 96a6759d
     docs
 
 [isort]
 combine_as_imports=True
 force_grid_wrap=1
 force_sort_within_sections=True
-<<<<<<< HEAD
 include_trailing_comma=True
 known_third_party=hypothesis,pytest,eth_utils
 known_first_party=hexbytes
 line_length=21
-=======
-known_third_party=hypothesis,pytest
-known_first_party=<MODULE_NAME>
->>>>>>> 96a6759d
 multi_line_output=3
 profile=black
 
 [flake8]
-<<<<<<< HEAD
 max-line-length=88
-=======
-max-line-length= 88
->>>>>>> 96a6759d
-exclude= venv*,.tox,docs,build
-extend-ignore= E203
+exclude=venv*,.tox,docs,build
+extend-ignore=E203
 
 [testenv]
 usedevelop=True
 commands=
     core: pytest {posargs:tests/core}
     docs: make check-docs
-basepython =
+basepython=
     docs: python
     py37: python3.7
     py38: python3.8
@@ -52,24 +38,6 @@
 allowlist_externals=make
 
 [common-lint]
-<<<<<<< HEAD
-deps=.[lint]
-commands=
-    mypy -p hexbytes --config-file {toxinidir}/mypy.ini
-    flake8 {toxinidir}/hexbytes {toxinidir}/tests
-    isort --recursive --check-only --diff {toxinidir}/hexbytes {toxinidir}/tests
-    pydocstyle --explain {toxinidir}/hexbytes {toxinidir}/tests
-    black {toxinidir}/hexbytes {toxinidir}/tests --check
-
-[testenv:py{37,38,39,310}-lint]
-deps={[common-lint]deps}
-commands={[common-lint]commands}
-
-[testenv:lint]
-basepython=python
-deps={[common-lint]deps}
-commands={[common-lint]commands}
-=======
 basepython=python
 extras=lint
 allowlist_externals=black
@@ -87,5 +55,4 @@
 
 [testenv:py{37,38,39,310,311}-lint]
 extras: {[common-lint]extras}
-commands: {[common-lint]commands}
->>>>>>> 96a6759d
+commands: {[common-lint]commands}