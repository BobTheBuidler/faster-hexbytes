[tox]
envlist=
    py{35,36,py3}-core
    lint
    doctest

[isort]
combine_as_imports=True
force_sort_within_sections=True
include_trailing_comma=True
known_standard_library=pytest
known_third_party=hypothesis
known_first_party=hexbytes
line_length=21
multi_line_output=3
use_parentheses=True

[flake8]
max-line-length= 100
exclude= venv*,.tox,docs,build
ignore=

[testenv]
usedevelop=True
commands=
<<<<<<< HEAD
    core: py.test {posargs:tests}
=======
    core: py.test {posargs:tests/core}
    doctest: make -C {toxinidir}/docs doctest
>>>>>>> 974fae3a
basepython =
    doctest: python
    py35: python3.5
    py36: python3.6
    pypy3: pypy3
extras=
    test
    doctest: doc
whitelist_externals=make

[testenv:lint]
basepython=python
extras=lint
commands=
  flake8 {toxinidir}/hexbytes {toxinidir}/tests
  isort --recursive --check-only --diff {toxinidir}/hexbytes {toxinidir}/tests<|MERGE_RESOLUTION|>--- conflicted
+++ resolved
@@ -23,12 +23,8 @@
 [testenv]
 usedevelop=True
 commands=
-<<<<<<< HEAD
     core: py.test {posargs:tests}
-=======
-    core: py.test {posargs:tests/core}
     doctest: make -C {toxinidir}/docs doctest
->>>>>>> 974fae3a
 basepython =
     doctest: python
     py35: python3.5
