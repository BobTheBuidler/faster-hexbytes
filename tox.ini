[tox]
envlist=
    py{36,37,py3}-core
    lint
    docs

[isort]
combine_as_imports=True
force_sort_within_sections=True
include_trailing_comma=True
known_third_party=hypothesis,pytest,eth_utils
known_first_party=hexbytes
line_length=21
multi_line_output=3
use_parentheses=True

[flake8]
max-line-length= 100
exclude= venv*,.tox,docs,build
ignore=

[testenv]
usedevelop=True
commands=
    core: pytest {posargs:tests/core}
    docs: make build-docs
basepython =
    docs: python
    py36: python3.6
    py37: python3.7
    pypy3: pypy3
extras=
    test
    docs: doc
whitelist_externals=make

[testenv:lint]
basepython=python
extras=lint
commands=
<<<<<<< HEAD
    mypy -p {toxinidir}/hexbytes --config-file {toxinidir}/mypy.ini
    flake8 {toxinidir}/hexbytes {toxinidir}/tests
    isort --recursive --check-only --diff {toxinidir}/hexbytes {toxinidir}/tests
    pydocstyle {toxinidir}/hexbytes {toxinidir}/tests
=======
    mypy -p <MODULE_NAME> --config-file {toxinidir}/mypy.ini
    flake8 {toxinidir}/<MODULE_NAME> {toxinidir}/tests
    isort --recursive --check-only --diff {toxinidir}/<MODULE_NAME> {toxinidir}/tests
    pydocstyle {toxinidir}/<MODULE_NAME> {toxinidir}/tests
>>>>>>> 08079407
<|MERGE_RESOLUTION|>--- conflicted
+++ resolved
@@ -38,14 +38,7 @@
 basepython=python
 extras=lint
 commands=
-<<<<<<< HEAD
-    mypy -p {toxinidir}/hexbytes --config-file {toxinidir}/mypy.ini
+    mypy -p hexbytes --config-file {toxinidir}/mypy.ini
     flake8 {toxinidir}/hexbytes {toxinidir}/tests
     isort --recursive --check-only --diff {toxinidir}/hexbytes {toxinidir}/tests
-    pydocstyle {toxinidir}/hexbytes {toxinidir}/tests
-=======
-    mypy -p <MODULE_NAME> --config-file {toxinidir}/mypy.ini
-    flake8 {toxinidir}/<MODULE_NAME> {toxinidir}/tests
-    isort --recursive --check-only --diff {toxinidir}/<MODULE_NAME> {toxinidir}/tests
-    pydocstyle {toxinidir}/<MODULE_NAME> {toxinidir}/tests
->>>>>>> 08079407
+    pydocstyle {toxinidir}/hexbytes {toxinidir}/tests