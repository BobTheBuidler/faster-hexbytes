--- conflicted
+++ resolved
@@ -22,13 +22,8 @@
 [testenv]
 usedevelop=True
 commands=
-<<<<<<< HEAD
-    core: pytest {posargs:tests}
-    doctest: make -C {toxinidir}/docs doctest
-=======
     core: pytest {posargs:tests/core}
     docs: make build-docs
->>>>>>> e38d2349
 basepython =
     docs: python
     py36: python3.6
