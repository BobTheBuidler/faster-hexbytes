--- conflicted
+++ resolved
@@ -3,11 +3,7 @@
 build:
   os: "ubuntu-22.04"
   tools:
-<<<<<<< HEAD
-    python: "3.11"
-=======
     python: "3.10"
->>>>>>> 4be68af0
 
 sphinx:
   configuration: docs/conf.py
